--- conflicted
+++ resolved
@@ -17,13 +17,8 @@
     hooks:
       - id: pycln
         args: [--config=pyproject.toml]
-<<<<<<< HEAD
   - repo: https://github.com/psf/black-pre-commit-mirror
-    rev: 23.11.0
-=======
-  - repo: https://github.com/psf/black
     rev: 23.12.1
->>>>>>> dcd91cb4
     hooks:
       - id: black
   - repo: https://github.com/asottile/blacken-docs
